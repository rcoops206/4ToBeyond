.env  

# Environment variables
.env
.env.local
.env.production

# Dependencies
node_modules/
backend/node_modules/
frontend/node_modules/

# Database
backend/games.db

# Logs
*.log
npm-debug.log*

# Cache
.cache/
dist/
build/

# IDE
.vscode/
.idea/
*.swp
*.swo

# OS
.DS_Store
Thumbs.db

# Vercel
.vercel.env
.env.local
<<<<<<< HEAD
.env.*.local
4ToBeyond.git.bfg-report/
=======
.env.*.local
>>>>>>> 029b005d
<|MERGE_RESOLUTION|>--- conflicted
+++ resolved
@@ -1,4 +1,4 @@
-.env  
+.env   
 
 # Environment variables
 .env
@@ -33,11 +33,4 @@
 Thumbs.db
 
 # Vercel
-.vercel.env
-.env.local
-<<<<<<< HEAD
-.env.*.local
-4ToBeyond.git.bfg-report/
-=======
-.env.*.local
->>>>>>> 029b005d
+.vercel